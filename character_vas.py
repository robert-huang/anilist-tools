--- conflicted
+++ resolved
@@ -90,37 +90,27 @@
     # De-dupe and return only the voiceActor(s) part of each edge.
     va_ids = set()
     vas = []
-<<<<<<< HEAD
     char_role = 3
-=======
     seen = False
     is_main = False
->>>>>>> 588d55be
     for response in get_character_vas_raw(char_id):
         # Ignore media the user hasn't seen. E.g. if a character's VA changed.
         if response['node']['id'] not in media:
             continue
 
-<<<<<<< HEAD
         # Count a character as their highest role tier.
         char_role = min(char_role, int(CharacterRole[response['characterRole']]))
-=======
         seen = True
 
         # Count a character as main if they're main in at least one show.
         is_main |= response['characterRole'] == 'MAIN'
->>>>>>> 588d55be
 
         for va in response['voiceActors']:
             if va['id'] not in va_ids:
                 vas.append(va)
                 va_ids.add(va['id'])
 
-<<<<<<< HEAD
-    return char_role, vas
-=======
-    return seen, is_main, vas
->>>>>>> 588d55be
+    return char_role, seen, is_main, vas
 
 
 @cache('.cache/va_characters.json', max_age=timedelta(days=90))  # Cache for one anime season
@@ -177,6 +167,7 @@
         formatter_class=argparse.RawTextHelpFormatter)  # Preserves newlines in help text
     parser.add_argument('username', help="User whose list should be checked.")
     parser.add_argument('-f', '--file', help='optional parameter to output the results of the query')
+    parser.add_argument('-e', '--english', action='store_true', help='optional parameter to use english character names not native')
     args = parser.parse_args()
 
     user_id = get_user_id_by_name(args.username)
@@ -189,34 +180,28 @@
     va_names = {}  # Store all dicts by ID not name since names can collide.
     va_counts = {}
     va_rank_sums = {}
-<<<<<<< HEAD
     va_roles = {}
     va_roles_rank = {}
     char_gender = {'male': [], 'female': [], 'other': []}
     char_role_tier = [[], [], [], []]
-=======
     num_seen = 0  # Num favorited chars for which the user has consumed at least one media.
                   # For example they might have video game chars favorited for whom they've not seen any anime.
     num_main = 0  # Num chars that are MAIN in at least one media the user has seen/read.
->>>>>>> 588d55be
 
     for i, character in enumerate(characters):
         # Search all VAs for this character and count them
-        char_name = character['name']['native'] if character['name']['native'] else character['name']['full']
+        char_name = character['name']['native'] if character['name']['native'] and not args.english else character['name']['full']
 
         # Also check if this character is a main character in any show while we're at it
-<<<<<<< HEAD
-        char_role, vas = get_character_vas(character['id'], media=completed_ids)
+        char_role, seen, is_main, vas = get_character_vas(character['id'], media=consumed_media_ids)
         char_role_tier[char_role].append(char_name)
 
         gender = str(character['gender']).lower()
         char_gender[gender if gender in ['male', 'female'] else 'other'].append(char_name)
 
-=======
-        seen, is_main, vas = get_character_vas(character['id'], media=consumed_media_ids)
         num_seen += seen
         num_main += is_main
->>>>>>> 588d55be
+
         for va in vas:
             va_names[va['id']] = va['name']['full']
             # add DUMMY_MEDIAN_DATA_POINTS dummy data points at median rank
@@ -251,13 +236,9 @@
 
     print(f"{len(char_gender['female'])} female characters, {len(char_gender['male'])} male characters, {len(char_gender['other'])} others.")
 
-<<<<<<< HEAD
-    print(f"\n% main chars: {round(100 * (len(char_role_tier[CharacterRole.MAIN]) / len(characters)))}%")
-    print(f"\n% supporting chars: {round(100 * (len(char_role_tier[CharacterRole.SUPPORTING]) / len(characters)))}%")
-    print(f"\n% background chars: {round(100 * (len(char_role_tier[CharacterRole.BACKGROUND]) / len(characters)))}%")
-=======
-    print(f"\n% main chars: {round(100 * (num_main / num_seen))}%")
->>>>>>> 588d55be
+    print(f"\n% main chars: {round(100 * (len(char_role_tier[CharacterRole.MAIN]) / num_seen))}%")
+    print(f"\n% supporting chars: {round(100 * (len(char_role_tier[CharacterRole.SUPPORTING]) / num_seen))}%")
+    print(f"\n% background chars: {round(100 * (len(char_role_tier[CharacterRole.BACKGROUND]) / num_seen))}%")
 
     print(f"\nTotal queries: {safe_post_request.total_queries} (non-user-specific data cached)")
 
@@ -278,7 +259,7 @@
                 f.write(f"{percent_favorited:.1f}% ({va_counts[_id]-DUMMY_MEDIAN_DATA_POINTS}/{va_total_char_counts[_id]}) | {va_names[_id]}\n")
             f.write('\n\n\n')
             f.write(f"{len(char_gender['female'])} female characters, {len(char_gender['male'])} male characters, {len(char_gender['other'])} others.\n\n")
-            f.write(f"Female: {', '.join(char_gender['female'])}\n\nMale: {', '.join(char_gender['male'])}\n\nOther: {', '.join(char_gender['other'])}\n")
+            f.write(f"Female: {', '.join(char_gender['female'])}\n\nMale: {', '.join(char_gender['male'])}\n\nOther (agender or missing data): {', '.join(char_gender['other'])}\n")
             f.write('\n\n\n')
             f.write(f"{len(char_role_tier[CharacterRole.MAIN])} main characters, {len(char_role_tier[CharacterRole.SUPPORTING])} supporting characters, {len(char_role_tier[CharacterRole.BACKGROUND])} background characters.\n\n")
             f.write(f"Main: {', '.join(char_role_tier[CharacterRole.MAIN])}\n\nSupporting: {', '.join(char_role_tier[CharacterRole.SUPPORTING])}\n\nBackground: {', '.join(char_role_tier[CharacterRole.BACKGROUND])}\n\nUnknown: {', '.join(char_role_tier[3])}\n")
